#!/usr/bin/env python3
"""
Created on Tue Apr 24 15:48:52 2020
@author: Jesse Haviland
"""

import os
from os.path import splitext
import tempfile
import subprocess
import webbrowser
import numpy as np
<<<<<<< HEAD
from spatialmath import SE3
from spatialmath.base.argcheck import getvector, verifymatrix, getmatrix
from roboticstoolbox.robot.ELink import ELink, ETS
=======
# import spatialmath as sp
from spatialmath import SE3, SE2
from spatialmath.base.argcheck import getvector, verifymatrix, getmatrix
from roboticstoolbox.robot.ELink import ELink
from roboticstoolbox.robot.ETS import ETS, ETS2, SuperETS
from roboticstoolbox.robot.DHRobot import DHRobot
# from roboticstoolbox.backends.PyPlot.functions import \
#     _plot, _teach, _fellipse, _vellipse, _plot_ellipse, \
#     _plot2, _teach2
>>>>>>> 934922c8
from roboticstoolbox.tools import xacro
from roboticstoolbox.tools import URDF
from roboticstoolbox.robot.Robot import Robot
from roboticstoolbox.robot.Gripper import Gripper
from roboticstoolbox.tools.data import path_to_datafile

from pathlib import PurePosixPath
from ansitable import ANSITable, Column
from spatialmath import SpatialAcceleration, SpatialVelocity, \
    SpatialInertia, SpatialForce

import fknm


class ERobot(Robot):
    """
    The ERobot. A superclass which represents the
    kinematics of a serial-link manipulator

    :param et_list: List of elementary transforms which represent the robot
        kinematics
    :type et_list: ET list
    :param name: Name of the robot
    :type name: str, optional
    :param manufacturer: Manufacturer of the robot
    :type manufacturer: str, optional
    :param base: Location of the base is the world frame
    :type base: SE3, optional
    :param tool: Offset of the flange of the robot to the end-effector
    :type tool: SE3, optional
    :param gravity: The gravity vector
    :type n: ndarray(3)

    :references:
        - Kinematic Derivatives using the Elementary Transform Sequence,
          J. Haviland and P. Corke
    """

    # TODO do we need tool and base as well?

    def __init__(
            self,
            arg,
            base_link=None,
            gripper_links=None,
            checkjindex=True,
            **kwargs
    ):

        self._ets = []
        self._linkdict = {}
        self._n = 0
        self._ee_links = []
        self._base_link = None
        self._ndims = None

        # Ordered links, we reorder the input elinks to be in depth first
        # search order
        orlinks = []

        link_number = 0
        if isinstance(arg, SuperETS):
            # we're passed an ETS string
            ets = arg
            links = []

            self._ndims = arg._ndims

            # chop it up into segments, a link frame after every joint
            start = 0
            for j, k in enumerate(ets.joints()):
                ets_j = ets[start:k+1]
                start = k + 1
                if j == 0:
                    parent = None
                else:
                    parent = links[-1]
                elink = ELink(ets_j, parent=parent, name=f"link{j:d}")
                links.append(elink)

            n = len(ets.joints())

            tool = ets[start:]
            if len(tool) > 0:
                links.append(ELink(tool, parent=links[-1], name="ee"))

        elif isinstance(arg, list):
            # we're passed a list of ELinks

            # check all the incoming ELink objects
            n = 0
            ndims = None
            links = arg
            for link in links:
                
                if isinstance(link, ELink):
                    # if link has no name, give it one
                    if link.name is None:
                        link.name = f"link-{link_number}"
                        link_number += 1

                    # put it in the link dictionary, check for duplicates
                    if link.name in self._linkdict:
                        raise ValueError(
                            f'link name {link.name} is not unique')
                    self._linkdict[link.name] = link

                    # check all the Elinks are all 2D or 3D
                    if ndims is None:
                        ndims = link._ndims
                    else:
                        if link._ndims != ndims:
                            raise ValueError('links have inconsistent number of dimensions')
                else:
                    raise TypeError("Input can be only ELink")
                if link.isjoint:
                    n += 1
            self._ndims = ndims
            

        elif isinstance(arg, DHRobot):
            # we're passed a DHRobot object

            self.__init__(
                arg.ets(), 
                name=arg.name, 
                manufacturer=arg.manufacturer,
                comment=arg.comment,
                base=arg.base,
                tool=arg.tool
            )
            return

            # elinks = []
            # for dhlink in arg:
            #     e = dhlink.ets()
            #     print(e)
            #     elink = ELink(dhlink.ets())
            #     elink.m = dhlink.m
            #     elink.r = dhlink.r
            #     elink.I = dhlink.I
            #     elink.B = dhlink.B
            #     elink.Tc = dhlink.Tc
            #     elink.Jm = dhlink.Jm
            #     elink.G = dhlink.G
            #     elinks.append(elink)
            # super().__init__(elinks, 
            #     name=arg.name, 
            #     manufacturer=arg.manufacturer,
            #     comment=arg.comment,
            #     base=arg.base,
            #     tool=arg.tool
            # )
        else:
            raise TypeError('elinks must be a list of ELinks or an ETS')

        self._n = n

        # scan for base
        for link in links:
            # is this a base link?
            if link._parent is None:
                if self._base_link is not None:
                    raise ValueError('Multiple base links')
                self._base_link = link
            else:
                # no, update children of this link's parent
                link._parent._child.append(link)

        # Set up the gripper, make a list containing the root of all
        # grippers
        if gripper_links is not None:
            if isinstance(gripper_links, ELink):
                gripper_links = [gripper_links]
        else:
            gripper_links = []

        # An empty list to hold all grippers
        self.grippers = []

        # Make a gripper object for each gripper
        for link in gripper_links:
            g_links = self.dfs_links(link)

            # Remove gripper links from the robot
            for g_link in g_links:
                links.remove(g_link)

            # Save the gripper object
            self.grippers.append(Gripper(g_links))

        # Subtract the n of the grippers from the n of the robot
        for gripper in self.grippers:
            self._n -= gripper.n

        # Set the ee links
        self.ee_links = []
        if len(gripper_links) == 0:
            for link in links:
                # is this a leaf node? and do we not have any grippers
                if len(link.child) == 0:
                    # no children, must be an end-effector
                    self.ee_links.append(link)
        else:
            for link in gripper_links:
                # use the passed in value
                self.ee_links.append(link.parent)

        # assign the joint indices
        if all([link.jindex is None for link in links]):

            jindex = [0]  # "mutable integer" hack

            def visit_link(link, jindex):
                # if it's a joint, assign it a jindex and increment it
                if link.isjoint and link in links:
                    link.jindex = jindex[0]
                    jindex[0] += 1

                if link in links:
                    orlinks.append(link)

            # visit all links in DFS order
            self.dfs_links(
                self.base_link, lambda link: visit_link(link, jindex))

        elif all([link.jindex is not None for link in links if link.isjoint]):
            # jindex set on all, check they are unique and sequential
            if checkjindex:
                jset = set(range(self._n))
                for link in links:
                    if link.isjoint and link.jindex not in jset:
                        raise ValueError(
                            f'joint index {link.jindex} was '
                            'repeated or out of range')
                    jset -= set([link.jindex])
                if len(jset) > 0:  # pragma nocover  # is impossible
                    raise ValueError(f'joints {jset} were not assigned')
            orlinks = links
        else:
            # must be a mixture of ELinks with/without jindex
            raise ValueError(
                'all links must have a jindex, or none have a jindex')

        # Current joint angles of the robot
        # TODO should go to Robot class?
        self.q = np.zeros(self.n)
        self.qd = np.zeros(self.n)
        self.qdd = np.zeros(self.n)
        self.control_type = 'v'

        # Set up qlim
        qlim = np.zeros((2, self.n))
        j = 0

        for i in range(len(orlinks)):
            if orlinks[i].isjoint:
                qlim[:, j] = orlinks[i].qlim
                j += 1
        self._qlim = qlim

        for i in range(self.n):
            if np.any(qlim[:, i] != 0) and \
                    not np.any(np.isnan(qlim[:, i])):
                self._valid_qlim = True

        super().__init__(orlinks, **kwargs)

        # Cached paths through links
        # TODO Add listners on setters to reset cache
        self._reset_cache()

    def _reset_cache(self):
        self._path_cache = {}
        self._path_cache_fknm = {}
        self._cache_end = None
        self._cache_start = None
        self._cache_end_tool = None
        self._eye_fknm = np.eye(4)

        self._cache_links_fknm = []

        self._cache_grippers = []

        for link in self.elinks:
            self._cache_links_fknm.append(link._fknm)

        for gripper in self.grippers:
            cache = []
            for link in gripper.links:
                cache.append(link._fknm)
            self._cache_grippers.append(cache)

        self._cache_m = len(self._cache_links_fknm)

    def dfs_links(self, start, func=None):
        """
        Visit all links from start in depth-first order and will apply
        func to each visited link

        :param start: the link to start at
        :type start: ELink
        :param func: An optional function to apply to each link as it is found
        :type func: function

        :returns: A list of links
        :rtype: list of ELink
        """
        visited = []

        def vis_children(link):
            visited.append(link)
            if func is not None:
                func(link)

            for li in link.child:
                if li not in visited:
                    vis_children(li)

        vis_children(start)

        return visited

    # def dfs_path(self, l1, l2):
    #     path = []
    #     visited = [l1]

    #     def vis_children(link):
    #         visited.append(link)

    #         for li in link.child:
    #             if li not in visited:

    #                 if li == l2 or vis_children(li):
    #                     path.append(li)
    #                     return True
    #     vis_children(l1)
    #     path.append(l1)
    #     path.reverse()
    #     return path

    def to_dict(self):
        # ob = {
        #     'links': [],
        #     'name': self.name,
        #     'n': self.n
        # }

        self.fkine_all(self.q)

        ob = []

        for link in self.links:

            if self._show_robot:
                for gi in link.geometry:
                    ob.append(gi.to_dict())
            if self._show_collision:
                for gi in link.collision:
                    ob.append(gi.to_dict())

        # Do the grippers now
        for gripper in self.grippers:
            for link in gripper.links:

                if self._show_robot:
                    for gi in link.geometry:
                        ob.append(gi.to_dict())
                if self._show_collision:
                    for gi in link.collision:
                        ob.append(gi.to_dict())

        return ob

    def fk_dict(self):
        ob = []

        self.fkine_all(self.q)

        # Do the robot
        for link in self.links:

            if self._show_robot:
                for gi in link.geometry:
                    ob.append(gi.fk_dict())
            if self._show_collision:
                for gi in link.collision:
                    ob.append(gi.fk_dict())

        # Do the grippers now
        for gripper in self.grippers:
            for link in gripper.links:
                if self._show_robot:
                    for gi in link.geometry:
                        ob.append(gi.fk_dict())
                if self._show_collision:
                    for gi in link.collision:
                        ob.append(gi.fk_dict())

        return ob

    # @classmethod
    # def urdf_to_ets(cls, file_path):
    #     name, ext = splitext(file_path)

    #     if ext == '.xacro':
    #         urdf_string = xacro.main(file_path)
    #         urdf = URDF.loadstr(urdf_string, file_path)

    #     return ERobot(
    #         urdf.elinks,
    #         name=urdf.name
    #     )

    def urdf_to_ets_args(self, file_path, tld=None):
        """
        [summary]

        :param file_path: File path relative to the xacro folder
        :type file_path: str, in Posix file path fprmat
        :param tld: top-level directory, defaults to None
        :type tld: str, optional
        :return: Links and robot name
        :rtype: tuple(ELink list, str)
        """

        # get the path to the class that defines the robot
        base_path = path_to_datafile('xacro')
        # print("*** urdf_to_ets_args: ", classpath)
        # add on relative path to get to the URDF or xacro file
        # base_path = PurePath(classpath).parent.parent / 'URDF' / 'xacro'
        file_path = base_path / PurePosixPath(file_path)
        name, ext = splitext(file_path)

        if ext == '.xacro':
            # it's a xacro file, preprocess it
            if tld is not None:
                tld = base_path / PurePosixPath(tld)
            urdf_string = xacro.main(file_path, tld)
            urdf = URDF.loadstr(urdf_string, file_path)
        else:  # pragma nocover
            urdf = URDF.loadstr(open(file_path).read(), file_path)

        return urdf.elinks, urdf.name

    # @classmethod
    # def dh_to_ets(cls, robot):
    #     """
    #     Converts a robot modelled with standard or modified DH parameters to
    #     an ERobot representation

    #     :param robot: The robot model to be converted
    #     :type robot: SerialLink
    #     :return: List of returned :class:`bluepy.btle.Characteristic` objects
    #     :rtype: ets class
    #     """
    #     ets = []
    #     q_idx = []
    #     M = 0

    #     for j in range(robot.n):
    #         L = robot.links[j]

    #         # Method for modified DH parameters
    #         if robot.mdh:

    #             # Append Tx(a)
    #             if L.a != 0:
    #                 ets.append(ET.Ttx(L.a))
    #                 M += 1

    #             # Append Rx(alpha)
    #             if L.alpha != 0:
    #                 ets.append(ET.TRx(L.alpha))
    #                 M += 1

    #             if L.is_revolute:
    #                 # Append Tz(d)
    #                 if L.d != 0:
    #                     ets.append(ET.Ttz(L.d))
    #                     M += 1

    #                 # Append Rz(q)
    #                 ets.append(ET.TRz(joint=j+1))
    #                 q_idx.append(M)
    #                 M += 1

    #             else:
    #                 # Append Tz(q)
    #                 ets.append(ET.Ttz(joint=j+1))
    #                 q_idx.append(M)
    #                 M += 1

    #                 # Append Rz(theta)
    #                 if L.theta != 0:
    #                     ets.append(ET.TRz(L.alpha))
    #                     M += 1

    #     return cls(
    #         ets,
    #         q_idx,
    #         robot.name,
    #         robot.manuf,
    #         robot.base,
    #         robot.tool)

    @property
    def qlim(self):
        return self._qlim

    @property
    def valid_qlim(self):

        return self._valid_qlim

    # @property
    # def qdlim(self):
    #     return self.qdlim

    # def rne( robot, q, qd, qdd):
    
    #     n = robot.n

    #     # allocate intermediate variables
    #     Xup = SE3.Alloc(n)
    #     Xtree = SE3.Alloc(n)

    #     v = SpatialVelocity.Alloc(n)
    #     a = SpatialAcceleration.Alloc(n)
    #     f = SpatialForce.Alloc(n)
    #     I = SpatialInertia.Alloc(n)
    #     s = [None for i in range(n)]   # joint motion subspace
    #     Q = np.zeros((n,))   # joint torque/force

    #     # initialize intermediate variables
    #     for j, link in enumerate(robot):
    #         I[j] = SpatialInertia(link.m, link.r)
    #         Xtree[j] = link.Ts
    #         s[j] = link.v.s

    #     a_grav = SpatialAcceleration(robot.gravity)
        
    #     # forward recursion
    #     for j in range(0, n):
    #         vJ = SpatialVelocity(s[j] * qd[j])

    #         # transform from parent(j) to j
    #         Xup[j] = robot[j].A(q[j]).inv()

    #         if robot[j].parent is None:
    #             v[j] = vJ
    #             a[j] = Xup[j] * a_grav + SpatialAcceleration(s[j] * qdd[j])
    #         else:
    #             jp = robot[j].parent.jindex
    #             v[j] = Xup[j] * v[jp] + vJ
    #             a[j] = Xup[j] * a[jp] \
    #                 + SpatialAcceleration(s[j] * qdd[j]) \
    #                 + v[j] @ vJ

    #         f[j] = I[j] * a[j] + v[j] @ (I[j] * v[j])
        
    #     # backward recursion
    #     for j in reversed(range(0, n)):
    #         Q[j] = f[j].dot(s[j])

    #         if robot[j].parent is not None:
    #             jp = robot[j].parent.jindex
    #             f[jp] = f[jp] + Xup[j] * f[j]

    #     return Q

# --------------------------------------------------------------------- #

    @property
    def n(self):
        return self._n
# --------------------------------------------------------------------- #

    @property
    def elinks(self):
        # return self._linkdict
        return self._links
# --------------------------------------------------------------------- #

    @property
    def link_dict(self):
        return self._linkdict
# --------------------------------------------------------------------- #

    @property
    def base_link(self):
        return self._base_link

    @base_link.setter
    def base_link(self, link):
        if isinstance(link, ELink):
            self._base_link = link
        else:
            # self._base_link = self.links[link]
            raise TypeError('Must be an ELink')
        # self._reset_fk_path()
# --------------------------------------------------------------------- #
    # TODO  get configuration string

    @property
    def ee_links(self):
        return self._ee_links

    # def add_ee(self, link):
    #     if isinstance(link, ELink):
    #         self._ee_link.append(link)
    #     else:
    #         raise ValueError('must be an ELink')
    #     self._reset_fk_path()

    @ee_links.setter
    def ee_links(self, link):
        if isinstance(link, ELink):
            self._ee_links = [link]
        elif isinstance(link, list) and \
                all([isinstance(x, ELink) for x in link]):
            self._ee_links = link
        else:
            raise TypeError('expecting an ELink or list of ELinks')
        # self._reset_fk_path()

    @property
    def reach(self):
        r"""
        Reach of the robot

        :return: Maximum reach of the robot
        :rtype: float

        A conservative estimate of the reach of the robot. It is computed as
        the sum of the translational ETs that define the link transform.

        .. note::

            - Probably an overestimate of reach
            - Used by numerical inverse kinematics to scale translational
              error.
            - For a prismatic joint, uses ``qlim`` if it is set

        .. warning:: Computed on the first access. If kinematic parameters
              subsequently change this will not be reflected.
        """
        if self._reach is None:
            d = 0
            for link in self:
                for et in link.ets():
                    if et.isprismatic:
                        d += abs(et.eta)
                if link.isprismatic and link.qlim is not None:
                    d += link.qlim[1]
            self._reach = d
        return self._reach

# --------------------------------------------------------------------- #

    # @property
    # def ets(self):
    #     return self._ets

# --------------------------------------------------------------------- #

    # @property
    # def M(self):
    #     return self._M

# --------------------------------------------------------------------- #

    # @property
    # def q_idx(self):
    #     return self._q_idx

# --------------------------------------------------------------------- #

    # def ets(self, ee=None):
    #     if ee is None:
    #         if len(self.ee_links) == 1:
    #             link = self.ee_links[0]
    #         else:
    #             raise ValueError(
    #                 'robot has multiple end-effectors, specify one')
    #     # elif isinstance(ee, str) and ee in self._linkdict:
    #     #     ee = self._linkdict[ee]
    #     elif isinstance(ee, ELink) and ee in self._links:
    #         link = ee
    #     else:
    #         raise ValueError('end-effector is not valid')

    #     ets = ETS()

    #     # build the ETS string from ee back to root
    #     while link is not None:
    #         ets = link.ets() * ets
    #         link = link.parent

    #     return ets

    def ets(self, start=None, end=None, explored=None, path=None):
        """
        ERobot to ETS

        :param start: start of path, defaults to ``base_link``
        :type start: ELink or str, optional
        :param end: end of path, defaults to end-effector
        :type end: ELink or str, optional
        :raises ValueError: a link does not belong to this ERobot
        :raises TypeError: a bad link argument
        :return: elementary transform sequence
        :rtype: ETS instance

        - ``robot.ets()`` is an ETS representing the kinematics from base to
          end-effector.
        - ``robot.ets(end=link)`` is an ETS representing the kinematics from
          base to the link ``link`` specified as an ELink reference or a name.
        - ``robot.ets(start=l1, end=l2)`` is an ETS representing the kinematics
          from link ``l1`` to link ``l2``.

        .. runblock:: pycon

            >>> import roboticstoolbox as rtb
            >>> panda = rtb.models.ETS.Panda()
            >>> panda.ets()

        """
        v = self._getlink(start, self.base_link)
        if end is None and len(self.ee_links) > 1:
            raise ValueError(
                'ambiguous, specify which end-effector is required')
        end = self._getlink(end, self.ee_links[0])

        if explored is None:
            explored = set()
        toplevel = path is None

        explored.add(v)
        if v == end:
            return path

        # unlike regular DFS, the neighbours of the node are its children
        # and its parent.

        # visit child nodes
        if toplevel:
            path = v.ets()
        for w in v.child:
            if w not in explored:
                p = self.ets(w, end, explored, path * w.ets())
                if p:
                    return p

        # visit parent node
        if toplevel:
            path = ETS()
        if v.parent is not None:
            w = v.parent
            if w not in explored:
                p = self.ets(w, end, explored, path * v.ets().inv())
                if p:
                    return p

        return None

    def config(self):
        s = ''
        for link in self.links:
            if link.v is not None:
                if link.v.isprismatic:
                    s += 'P'
                elif link.v.isrevolute:
                    s += 'R'
        return s

# --------------------------------------------------------------------- #

    def showgraph(self, **kwargs):
        """
        Display a link transform graph in browser

        :param etsbox: Put the link ETS in a box, otherwise an edge label
        :type etsbox: bool
        :param jtype: Arrowhead to node indicates revolute or prismatic type
        :type jtype: bool
        :param static: Show static joints in blue and bold
        :type static: bool

        ``robot.showgraph()`` displays a graph of the robot's link frames
        and the ETS between them.  It uses GraphViz dot.

        The nodes are:

            - Base is shown as a grey square.  This is the world frame origin,
              but can be changed using the ``base`` attribute of the robot.
            - Link frames are indicated by circles
            - ETS transforms are indicated by rounded boxes

        The edges are:

            - an arrow if `jtype` is False or the joint is fixed
            - an arrow with a round head if `jtype` is True and the joint is
              revolute
            - an arrow with a box head if `jtype` is True and the joint is
              prismatic

        Edge labels or nodes in blue have a fixed transformation to the
        preceding link.

        Example::

            >>> import roboticstoolbox as rtb
            >>> panda = rtb.models.URDF.Panda()
            >>> panda.showgraph()

        .. image:: ../figs/panda-graph.svg
            :width: 600

        :seealso: :func:`dotfile`
        """

        # create the temporary dotfile
        dotfile = tempfile.TemporaryFile(mode="w")
        self.dotfile(dotfile, **kwargs)

        # rewind the dot file, create PDF file in the filesystem, run dot
        dotfile.seek(0)
        pdffile = tempfile.NamedTemporaryFile(suffix=".pdf", delete=False)
        subprocess.run("dot -Tpdf", shell=True, stdin=dotfile, stdout=pdffile)

        # open the PDF file in browser (hopefully portable), then cleanup
        webbrowser.open(f"file://{pdffile.name}")
        # time.sleep(1)
        # os.remove(pdffile.name)

    def dotfile(self, filename, etsbox=False, jtype=False, static=True):
        """
        Write a link transform graph as a GraphViz dot file

        :param file: Name of file to write to
        :type file: str or file
        :param etsbox: Put the link ETS in a box, otherwise an edge label
        :type etsbox: bool
        :param jtype: Arrowhead to node indicates revolute or prismatic type
        :type jtype: bool
        :param static: Show static joints in blue and bold
        :type static: bool

        The file can be processed using dot::

            % dot -Tpng -o out.png dotfile.dot

        The nodes are:

            - Base is shown as a grey square.  This is the world frame origin,
              but can be changed using the ``base`` attribute of the robot.
            - Link frames are indicated by circles
            - ETS transforms are indicated by rounded boxes

        The edges are:

            - an arrow if `jtype` is False or the joint is fixed
            - an arrow with a round head if `jtype` is True and the joint is
              revolute
            - an arrow with a box head if `jtype` is True and the joint is
              prismatic

        Edge labels or nodes in blue have a fixed transformation to the
        preceding link.

        .. note:: If ``filename`` is a file object then the file will *not*
            be closed after the GraphViz model is written.

        :seealso: :func:`showgraph`
        """
        if isinstance(filename, str):
            file = open(filename, 'w')
        else:
            file = filename

        header = r"""digraph G {

graph [rankdir=LR];

"""

        def draw_edge(link, etsbox, jtype, static):
            # draw the edge
            if jtype:
                if link.isprismatic:
                    edge_options = \
                        'arrowhead="box", arrowtail="inv", dir="both"'
                elif link.isrevolute:
                    edge_options = \
                        'arrowhead="dot", arrowtail="inv", dir="both"'
                else:
                    edge_options = 'arrowhead="normal"'
            else:
                edge_options = 'arrowhead="normal"'

            if link.parent is None:
                parent = 'BASE'
            else:
                parent = link.parent.name

            if etsbox:
                # put the ets fragment in a box
                if not link.isjoint and static:
                    node_options = ', fontcolor="blue"'
                else:
                    node_options = ''
                file.write(
                    '  {}_ets [shape=box, style=rounded, '
                    'label="{}"{}];\n'.format(
                        link.name, link.ets().__str__(
                            q=f"q{link.jindex}"), node_options))
                file.write('  {} -> {}_ets;\n'.format(parent, link.name))
                file.write('  {}_ets -> {} [{}];\n'.format(
                    link.name, link.name, edge_options))
            else:
                # put the ets fragment as an edge label
                if not link.isjoint and static:
                    edge_options += 'fontcolor="blue"'
                file.write('  {} -> {} [label="{}", {}];\n'.format(
                    parent, link.name, link.ets().__str__(
                        q=f"q{link.jindex}"), edge_options))

        file.write(header)

        # add the base link
        file.write('  BASE [shape=square, style=filled, fillcolor=gray]\n')

        # add the links
        for link in self:
            # draw the link frame node (circle) or ee node (doublecircle)
            if link in self.ee_links:
                # end-effector
                node_options = \
                    'shape="doublecircle", color="blue", fontcolor="blue"'
            else:
                node_options = 'shape="circle"'

            file.write('  {} [{}];\n'.format(link.name, node_options))

            draw_edge(link, etsbox, jtype, static)

        for gripper in self.grippers:
            for link in gripper.links:
                file.write('  {} [shape=cds];\n'.format(link.name))
                draw_edge(link, etsbox, jtype, static)

        file.write('}\n')

        if isinstance(filename, str):
            file.close()  # noqa

# --------------------------------------------------------------------- #

    def fkine(
            self, q, end=None, start=None, tool=None,
            include_base=True, fast=False):
        '''
        Forward kinematics

        :param q: Joint coordinates
        :type q: ndarray(n) or ndarray(m,n)
        :param end: end-effector or gripper to compute forward kinematics to
        :type end: str or ELink or Gripper
        :param start: the link to compute forward kinematics from
        :type start: str or ELink
        :param tool: tool transform, optional
        :type tool: SE3
        :return: The transformation matrix representing the pose of the
            end-effector
        :rtype: SE3 instance

        - ``T = robot.fkine(q)`` evaluates forward kinematics for the robot at
          joint configuration ``q``.

        **Trajectory operation**:

        If ``q`` has multiple rows (mxn), it is considered a trajectory and the
        result is an ``SE3`` instance with ``m`` values.

        .. note::

            - For a robot with a single end-effector there is no need to
              specify ``end``
            - For a robot with multiple end-effectors, the ``end`` must
              be specified.
            - The robot's base tool transform, if set, is incorporated
              into the result.
            - A tool transform, if provided, is incorporated into the result.
            - Works from the end-effector link to the base

        :references:
            - Kinematic Derivatives using the Elementary Transform
              Sequence, J. Haviland and P. Corke

        '''

<<<<<<< HEAD
        # Use c extension to calculate fkine
        if fast:
            path, _, etool = self.get_path(end, start, _fknm=True)
            m = len(path)

            if tool is None:
                tool = self._eye_fknm

            T = np.empty((4, 4))
            fknm.fkine(m, path, q, etool, tool, T)

            if tool is not None:
                T2 = np.empty((4, 4))
                fknm.compose(T, tool, T2)
                T = T2

            if not include_base:
                return T
            else:
                return self.base.A @ T

        # Otherwise use Python method
=======
        # we work with NumPy arrays not SE2/3 classes for speed

>>>>>>> 934922c8
        q = getmatrix(q, (None, self.n))

        end, start, etool = self._get_limit_links(end, start)

        if etool is not None and tool is not None:
            tool = (etool * tool).A
        elif etool is not None:
            tool = etool.A
        elif tool is not None:
            tool = tool.A

        if tool is None and self._tool is not None:
            tool = self._tool.A

        if self._ndims == 3:
            T = SE3.Empty()
        elif self._ndims == 2:
            T = SE2.Empty()
        else:
            raise ValueError('bad thing')

        for k, qk in enumerate(q):

            link = end  # start with last link
            # add tool if provided
            A = link.A(qk[link.jindex], fast=True)
            if A is None:
                Tk = tool
            else:
                if tool is None:
                    Tk = A
                elif A is not None:
                    Tk = A @ tool

            # add remaining links, back toward the base
            while True:
                link = link.parent

                if link is None:
                    break

                A = link.A(qk[link.jindex], fast=True)
                
                if A is not None:
                    Tk =  A @ Tk

                if link is start:
                    break

            # add base transform if it is set
<<<<<<< HEAD
            if include_base and \
                    self.base is not None and start == self.base_link:
=======
            if self._base is not None and start == self.base_link:
>>>>>>> 934922c8
                Tk = self.base.A @ Tk

            # cast to pose class and append
            T.append(T.__class__(Tk))

        return T

    def fkine_all(self, q):
        '''
        Tall = robot.fkine_all(q) evaluates fkine for each joint within a
        robot and returns a trajecotry of poses.

        Tall = fkine_all() as above except uses the stored q value of the
        robot object.

        :param q: The joint angles/configuration of the robot (Optional,
            if not supplied will use the stored q values).
        :type q: float ndarray(n)

        :return T: Homogeneous transformation trajectory
        :rtype T: SE3 list

        .. note::

            - The robot's base transform, if present, are incorporated
              into the result.

        :references:
            - Kinematic Derivatives using the Elementary Transform
              Sequence, J. Haviland and P. Corke

        '''

        fknm.fkine_all(
            self._cache_m,
            self._cache_links_fknm,
            q,
            self._base.A)

<<<<<<< HEAD
        for i in range(len(self._cache_grippers)):
            fknm.fkine_all(
                len(self._cache_grippers[i]),
                self._cache_grippers[i],
                self.grippers[i].q,
                self._base.A)

        for link in self.elinks:
=======
        for link in self.elinks:
            if link.isjoint:
                A = link.A(q[link.jindex])
            else:
                A = link.A()

            # Update the links internal transform wrt the base frame
            if A is not None:
                if link.parent is None:
                    link._fk = self.base * A
                else:
                    link._fk = link.parent._fk * A
>>>>>>> 934922c8

            # Update the link model transforms as well
            for col in link.collision:
                col.wT = link._fk

            for gi in link.geometry:
                gi.wT = link._fk

        # Do the grippers now
        for gripper in self.grippers:
            for link in gripper.links:

                # Update the link model transforms as well
                for col in link.collision:
                    col.wT = link._fk

                for gi in link.geometry:
                    gi.wT = link._fk

    def get_path(self, end=None, start=None, _fknm=False):
        """
        Find a path from start to end. The end must come after
        the start (ie end must be further away from the base link
        of the robot than start) in the kinematic chain and both links
        must be a part of the same branch within the robot structure. This
        method is a work in progress while an approach which generalises
        to all applications is designed.

        :param end: end-effector or gripper to compute forward kinematics to
        :type end: str or ELink or Gripper, optional
        :param start: name or reference to a base link, defaults to None
        :type start: str or ELink, optional
        :raises ValueError: link not known or ambiguous
        :return: the path from start to end
        :rtype: list of Link
        """
        path = []
        n = 0

        end, start, tool = self._get_limit_links(end, start)

        # This is way faster than doing if x in y method
        try:
            if _fknm:
                return self._path_cache_fknm[start.name][end.name]
            else:
                return self._path_cache[start.name][end.name]
        except KeyError:
            pass

        if start.name not in self._path_cache:
            self._path_cache[start.name] = {}
            self._path_cache_fknm[start.name] = {}

        link = end

        path.append(link)
        if link.isjoint:
            n += 1

        while link != start:
            link = link.parent
            if link is None:
                raise ValueError(
                    f'cannot find path from {start.name} to'
                    f' {end.name}')
            path.append(link)
            if link.isjoint:
                n += 1

        path.reverse()
        path_fknm = [x._fknm for x in path]

        if tool is None:
            tool = SE3()

        self._path_cache[start.name][end.name] = (path, n, tool)
        self._path_cache_fknm[start.name][end.name] = (path_fknm, n, tool.A)

        if _fknm:
            return path_fknm, n, tool.A
        else:
            return path, n, tool

    def _get_limit_links(self, end=None, start=None):
        """
        Get and validate an end-effector, and a base link

        :param end: end-effector or gripper to compute forward kinematics to
        :type end: str or ELink or Gripper, optional
        :param start: name or reference to a base link, defaults to None
        :type start: str or ELink, optional
        :raises ValueError: link not known or ambiguous
        :raises ValueError: [description]
        :raises TypeError: unknown type provided
        :return: end-effector link, base link, and tool transform of gripper
            if applicable
        :rtype: ELink, Elink, SE3 or None

        Helper method to find or validate an end-effector and base link.
        """

        # Try cache
        if self._cache_end is not None:
            return self._cache_end, self._cache_start, self._cache_end_tool

        tool = None
        if end is None:

            # if we have a gripper, use it
            if len(self.grippers) == 1:
                end = self.grippers[0].links[0]
                tool = self.grippers[0].tool
            elif len(self.grippers) > 1:
                # if more than one gripper, user must choose
                raise ValueError('Must specify which gripper')

            # no grippers, use ee link if just one
            elif len(self.ee_links) == 1:
                end = self.ee_links[0]
            else:
                # if more than one EE, user must choose
                raise ValueError('Must specify which end-effector')

            # Cache result
            self._cache_end = end
            self._cache_end_tool = tool
        else:

            # Check if end corresponds to gripper
            for gripper in self.grippers:
                if end == gripper or end == gripper.name:
                    tool = gripper.tool
                    end = gripper.links[0]

            # otherwise check for end in the links
            end = self._getlink(end)

        if start is None:
            start = self.base_link
            # Cache result
            self._cache_start = start
        else:
            # start effector is specified
            start = self._getlink(start)

        return end, start, tool

    def _getlink(self, link, default=None):
        """
        Validate reference to ELink

        :param link: link
        :type link: ELink or str
        :raises ValueError: link does not belong to this ERobot
        :raises TypeError: bad argument
        :return: link reference
        :rtype: ELink

        ``robot._getlink(link)`` is a validated reference to an ELink within
        the ERobot ``robot``.  If ``link`` is:

        -  an ``ELink`` reference it is validated as belonging to
          ``robot``.
        - a string, then it looked up in the robot's link name dictionary, and
          an ELink reference returned.
        """
        if link is None:
            link = default

        if isinstance(link, str):
            if link in self.link_dict:
                return self.link_dict[link]

            raise ValueError(f'no link named {link}')

        elif isinstance(link, ELink):
            if link in self.links:
                return link
            else:
                for gripper in self.grippers:
                    if link in gripper.links:
                        return link

                raise ValueError('link not in robot links')
        else:
            raise TypeError('unknown argument')

<<<<<<< HEAD
    # def jacob0_fast(self, q, end=None, start=None, tool=None):

    def jacob0(self, q, end=None, start=None, tool=None, T=None, fast=False):
=======
    def jacob0(self, q, end=None, start=None, tool=None, T=None, half=None, analytical=None):
>>>>>>> 934922c8
        r"""
        Manipulator geometric Jacobian in the base frame

        :param q: Joint coordinate vector
        :type q: ndarray(n)
        :param end: the particular link or gripper whose velocity the Jacobian
            describes, defaults to the end-effector if only one is present
        :type end: str or ELink or Gripper
        :param start: the link considered as the base frame, defaults to the robots's base frame
        :type start: str or ELink
        :param tool: a static tool transformation matrix to apply to the
            end of end, defaults to None
        :type tool: SE3, optional
        :param T: The transformation matrix of the reference point which the
            Jacobian represents with respect to the base frame. Use this to
            avoid caluclating forward kinematics to save time, defaults
            to None
        :type T: SE3, optional
        :param half: return half Jacobian: 'trans' or 'rot'
        :type half: str
        :param analytical: return analytical Jacobian instead of geometric Jacobian (default)
        :type analytical: str
        :return J: Manipulator Jacobian in the base frame
        :rtype: ndarray(6,n)

        - ``robot.jacobo(q)`` is the manipulator Jacobian matrix which maps
          joint  velocity to end-effector spatial velocity expressed in the
          end-effector frame.

        End-effector spatial velocity :math:`\nu = (v_x, v_y, v_z, \omega_x, \omega_y, \omega_z)^T`
        is related to joint velocity by :math:`{}^{E}\!\nu = \mathbf{J}_m(q) \dot{q}`.

        ``analytical`` can be one of:

            =============  ==================================
            Value          Rotational representation
            =============  ==================================
            ``'rpy-xyz'``  RPY angular rates in XYZ order
            ``'rpy-zyx'``  RPY angular rates in XYZ order
            ``'eul'``      Euler angular rates in ZYZ order
            ``'exp'``      exponential coordinate rates
            =============  ==================================

        Example:

        .. runblock:: pycon

            >>> import roboticstoolbox as rtb
            >>> puma = rtb.models.ETS.Puma560()
            >>> puma.jacobe([0, 0, 0, 0, 0, 0])

        .. warning:: This is the geometric Jacobian as described in texts by
            Corke, Spong etal., Siciliano etal.  The end-effector velocity is
            described in terms of translational and angular velocity, not a 
            velocity twist as per the text by Lynch & Park.

        .. warning:: ``start`` and ``end`` must be on the same branch,
            with ``start`` closest to the base.
        """  # noqa

        # Use c extension
        if fast:
            path, n, etool = self.get_path(end, start, _fknm=True)
            if tool is None:
                tool = self._eye_fknm
            J = np.empty((6, n))
            fknm.jacob0(len(path), n, path, q, etool, tool, J)
            return J

        # Otherwise use Python
        if tool is None:
            tool = SE3()

        path, n, _ = self.get_path(end, start)

        q = getvector(q, self.n)

        if T is None:
            T = self.fkine(q, end=end, start=start, include_base=False) * tool

        T = T.A
        U = np.eye(4)
        j = 0
        J = np.zeros((6, n))
        zero = np.array([0, 0, 0])

        for link in path:

            if link.isjoint:
                U = U @ link.A(q[link.jindex], fast=True)

                if link == end:
                    U = U @ tool.A

                Tu = np.linalg.inv(U) @ T
                n = U[:3, 0]
                o = U[:3, 1]
                a = U[:3, 2]
                x = Tu[0, 3]
                y = Tu[1, 3]
                z = Tu[2, 3]

                if link.v.axis == 'Rz':
                    J[:3, j] = (o * x) - (n * y)
                    J[3:, j] = a

                elif link.v.axis == 'Ry':
                    J[:3, j] = (n * z) - (a * x)
                    J[3:, j] = o

                elif link.v.axis == 'Rx':
                    J[:3, j] = (a * y) - (o * z)
                    J[3:, j] = n

                elif link.v.axis == 'tx':
                    J[:3, j] = n
                    J[3:, j] = zero

                elif link.v.axis == 'ty':
                    J[:3, j] = o
                    J[3:, j] = zero

                elif link.v.axis == 'tz':
                    J[:3, j] = a
                    J[3:, j] = zero

                j += 1
            else:
                A = link.A(fast=True)
                if A is not None:
                    U = U @ A

        # compute rotational transform if analytical Jacobian required
        if analytical is not None and half != 'trans':

            if analytical == 'rpy-xyz':
                rpy = tr2rpy(T, 'xyz')
                A = rpy2jac(rpy, 'xyz')
            elif analytical == 'rpy-zyx':
                rpy = tr2rpy(T, 'zyx')
                A = rpy2jac(rpy, 'zyx')
            elif analytical == 'eul':
                eul = tr2eul(T)
                A = eul2jac(eul)
            elif analytical == 'exp':
                # TODO: move to SMTB.base, Horner form with skew(v)
                (theta, v) = trlog(t2r(T))
                A = np.eye(3,3) - (1 - math.cos(theta)) / theta * skew(v) \
                    + (theta - math.sin(theta)) / theta * skew(v)**2
            else:
                raise ValueError('bad order specified')
        
            J = block_diag(np.eye(3,3), np.linalg.inv(A)) @ J

        # TODO optimize computation above if half matrix is returned

        # return top or bottom half if asked
        if half is not None:
            if half == 'trans':
                J = J[:3,:]
            elif half == 'rot':
                J = J[3:,:]
            else:
                raise ValueError('bad half specified')

        return J

    def jacob0_2d(self, q, end=None, start=None, tool=None, T=None, half=None, analytical=None):

        if tool is None:
            tool = SE3()

        path, n = self.get_path(end, start)

        q = getvector(q, self.n)

        if T is None:
            T = self.base.inv() * \
                self.fkine(q, end=end, start=start) * tool
        T = T.A
        U = np.eye(3)
        j = 0
        J = np.zeros((3, n))
        zero = np.array([0, 0, 0])

        for link in path:

            if link.isjoint:
                U = U @ link.A(q[link.jindex], fast=True)

                if link == end:
                    U = U @ tool.A

                Tu = np.linalg.inv(U) @ T
                n = U[:2, 0]
                o = U[:2, 1]
                x = Tu[0, 2]
                y = Tu[1, 2]

                if link.v.axis == 'R':
                    J[:2, j] = (o * x) - (n * y)
                    J[2:, j] = a

                elif link.v.axis == 'tx':
                    J[:2, j] = n
                    J[2:, j] = zero

                elif link.v.axis == 'ty':
                    J[:2, j] = o
                    J[2:, j] = zero

                j += 1
            else:
                A = link.A(fast=True)
                if A is not None:
                    U = U @ A

        return J

    def jacobe(self, q, end=None, start=None, tool=None, T=None):
        r"""
        Manipulator geometric Jacobian in the end-effector frame

        :param q: Joint coordinate vector
        :type q: ndarray(n)
        :param end: the particular link or Gripper whose velocity the Jacobian
            describes, defaults to the end-effector if only one is present
        :type end: str or ELink or Gripper
        :param start: the link considered as the base frame, defaults to the robots's base frame
        :type start: str or ELink
        :param tool: a static tool transformation matrix to apply to the
            end of end, defaults to None
        :type tool: SE3, optional
        :param T: The transformation matrix of the reference point which the
            Jacobian represents with respect to the base frame.
        :type T: SE3, optional
        :return J: Manipulator Jacobian in the end-effector frame
        :rtype: ndarray(6,n)

        - ``robot.jacobe(q)`` is the manipulator Jacobian matrix which maps
          joint  velocity to end-effector spatial velocity expressed in the
          end-effector frame.

        End-effector spatial velocity :math:`\nu = (v_x, v_y, v_z, \omega_x, \omega_y, \omega_z)^T`
        is related to joint velocity by :math:`{}^{E}\!\nu = \mathbf{J}_m(q) \dot{q}`.

        Example:

        .. runblock:: pycon

            >>> import roboticstoolbox as rtb
            >>> puma = rtb.models.ETS.Puma560()
            >>> puma.jacobe([0, 0, 0, 0, 0, 0])

        .. warning:: This is the **geometric Jacobian** as described in texts by
            Corke, Spong etal., Siciliano etal.  The end-effector velocity is
            described in terms of translational and angular velocity, not a 
            velocity twist as per the text by Lynch & Park.

        .. warning:: ``start`` and ``end`` must be on the same branch,
            with ``start`` closest to the base.

        .. note:: ``T`` can be passed in to save the cost of computing forward
            kinematics which is needed to transform velocity from end-effector
            frame to world frame.
        """  # noqa

        q = getvector(q, self.n)

        if tool is None:
            tool = SE3()

        end, start, _ = self._get_limit_links(end, start)

        if T is None:
            T = self.base.inv() * \
                self.fkine(q, end=end, start=start) * tool

        J0 = self.jacob0(q, end, start, tool, T)
        Je = self.jacobev(q, end, start, tool, T) @ J0
        return Je

    def partial_fkine0(self, q, n, J0=None, end=None, start=None):
        end, start, _ = self._get_limit_links(end, start)

        def cross(a, b):
            x = a[1] * b[2] - a[2] * b[1]
            y = a[2] * b[0] - a[0] * b[2]
            z = a[0] * b[1] - a[1] * b[0]
            return np.array([x, y, z])

        _, nl, _ = self.get_path(end, start)

        J = self.jacob0(q, end=end, start=start)
        H = self.hessian0(q, J, end, start)

        d = [J, H]
        size = [6, nl, nl]
        count = np.array([0, 0])
        c = 2

        def add_indices(indices, c):
            total = len(indices * 2)
            new_indices = []

            for i in range(total):
                j = i // 2
                new_indices.append([])
                new_indices[i].append(indices[j][0].copy())
                new_indices[i].append(indices[j][1].copy())

                # if even number
                if i % 2 == 0:
                    new_indices[i][0].append(c)
                # if odd number
                else:
                    new_indices[i][1].append(c)

            return new_indices

        def add_pdi(pdi):
            total = len(pdi * 2)
            new_pdi = []

            for i in range(total):
                j = i // 2
                new_pdi.append([])
                new_pdi[i].append(pdi[j][0])
                new_pdi[i].append(pdi[j][1])

                # if even number
                if i % 2 == 0:
                    new_pdi[i][0] += 1
                # if odd number
                else:
                    new_pdi[i][1] += 1

            return new_pdi

        # these are the indices used for the hessian
        indices = [[[1], [0]]]

        # the are the pd indices used in the corss prods
        pdi = [[0, 0]]

        while len(d) != n:
            size.append(nl)
            count = np.r_[count, 0]
            indices = add_indices(indices, c)
            pdi = add_pdi(pdi)
            c += 1

            pd = np.zeros(size)

            for i in range(nl ** c):

                rot = np.zeros(3)
                trn = np.zeros(3)

                for j in range(len(indices)):
                    pdr0 = d[pdi[j][0]]
                    pdr1 = d[pdi[j][1]]

                    idx0 = count[indices[j][0]]
                    idx1 = count[indices[j][1]]

                    rot += cross(
                        pdr0[(slice(3, 6), *idx0)],
                        pdr1[(slice(3, 6), *idx1)])

                    trn += cross(
                        pdr0[(slice(3, 6), *idx0)],
                        pdr1[(slice(0, 3), *idx1)])

                pd[(slice(0, 3), *count)] = trn
                pd[(slice(3, 6), *count)] = rot

                count[0] += 1
                for j in range(len(count)):
                    if count[j] == nl:
                        count[j] = 0
                        if (j != len(count) - 1):
                            count[j + 1] += 1

            d.append(pd)

        return d[-1]

    # def third(self, q=None, J0=None, end=None, start=None):
    #     end, start = self._get_limit_links(end, start)
    #     path, n = self.get_path(end, start)

    #     def cross(a, b):
    #         x = a[1] * b[2] - a[2] * b[1]
    #         y = a[2] * b[0] - a[0] * b[2]
    #         z = a[0] * b[1] - a[1] * b[0]
    #         return np.array([x, y, z])

    #     if J0 is None:
    #         q = getvector(q, n)
    #         J0 = self.jacob0(q, end=end)
    #     else:
    #         verifymatrix(J0, (6, n))

    #     H0 = self.hessian0(q, J0, end, start)

    #     L = np.zeros((6, n, n, n))

    #     for l in range(n):
    #         for k in range(n):
    #             for j in range(n):

    #                 L[:3, j, k, l] = cross(H0[3:, k, l], J0[:3, j]) + \
    #                     cross(J0[3:, k], H0[:3, j, l])

    #                 L[3:, j, k, l] = cross(H0[3:, k, l], J0[3:, j]) + \
    #                     cross(J0[3:, k], H0[3:, j, l])

    #     return L

    def hessian0(self, q=None, J0=None, end=None, start=None):
        r"""
        The manipulator Hessian tensor maps joint acceleration to end-effector
        spatial acceleration, expressed in the world-coordinate frame. This
        function calulcates this based on the ETS of the robot. One of J0 or q
        is required. Supply J0 if already calculated to save computation time

        :param q: The joint angles/configuration of the robot (Optional,
            if not supplied will use the stored q values).
        :type q: float ndarray(n)
        :param J0: The manipulator Jacobian in the 0 frame
        :type J0: float ndarray(6,n)
        :param end: the final link/Gripper which the Hessian represents
        :type end: str or ELink or Gripper
        :param start: the first link which the Hessian represents
        :type start: str or ELink

        :return: The manipulator Hessian in 0 frame
        :rtype: float ndarray(6,n,n)

        This method computes the manipulator Hessian.  If we take the 
        time derivative of the differential kinematic relationship

        .. math::

            \nu    &= \mat{J}(\vec{q}) \dvec{q} \\
            \alpha &= \dmat{J} \dvec{q} + \mat{J} \ddvec{q}

        where

        .. math::

            \dmat{J} = \mat{H} \dvec{q}
        
        and :math:`\mat{H} \in \mathbb{R}^{6\times n \times n}` is the
        Hessian tensor.

        The elements of the Hessian are

        .. math::
        
            \mat{H}_{i,j,k} =  \frac{d^2 u_i}{d q_j d q_k}

        where :math:`u = \{t_x, t_y, t_z, r_x, r_y, r_z\}` are the elements
        of the spatial velocity vector.

        Similarly, we can write

        .. math::
        
            \mat{J}_{i,j} = \frac{d u_i}{d q_j}

        :references:
            - Kinematic Derivatives using the Elementary Transform
              Sequence, J. Haviland and P. Corke
        """

        end, start, _ = self._get_limit_links(end, start)
        path, n, _ = self.get_path(end, start)

        def cross(a, b):
            x = a[1] * b[2] - a[2] * b[1]
            y = a[2] * b[0] - a[0] * b[2]
            z = a[0] * b[1] - a[1] * b[0]
            return np.array([x, y, z])

        if J0 is None:
            q = getvector(q, n)
            J0 = self.jacob0(q, end=end, start=start)
        else:
            verifymatrix(J0, (6, n))

        H = np.zeros((6, n, n))

        for j in range(n):
            for i in range(j, n):

                H[:3, i, j] = cross(J0[3:, j], J0[:3, i])
                H[3:, i, j] = cross(J0[3:, j], J0[3:, i])

                if i != j:
                    H[:3, j, i] = H[:3, i, j]

        return H

    def jacobm(self, q=None, J=None, H=None, end=None, start=None, axes='all'):
        r"""
        Calculates the manipulability Jacobian. This measure relates the rate
        of change of the manipulability to the joint velocities of the robot.
        One of J or q is required. Supply J and H if already calculated to
        save computation time

        :param q: The joint angles/configuration of the robot (Optional,
            if not supplied will use the stored q values).
        :type q: float ndarray(n)
        :param J: The manipulator Jacobian in any frame
        :type J: float ndarray(6,n)
        :param H: The manipulator Hessian in any frame
        :type H: float ndarray(6,n,n)
        :param end: the final link or Gripper which the Hessian represents
        :type end: str or ELink or Gripper
        :param start: the first link which the Hessian represents
        :type start: str or ELink

        :return: The manipulability Jacobian
        :rtype: float ndarray(n)

        Yoshikawa's manipulability measure

        .. math::

            m(\vec{q}) = \sqrt{\mat{J}(\vec{q}) \mat{J}(\vec{q})^T}

        This method returns its Jacobian with respect to configuration

        .. math::

            \frac{\partial m(\vec{q})}{\partial \vec{q}}

        :references:
            - Kinematic Derivatives using the Elementary Transform
              Sequence, J. Haviland and P. Corke
        """

        end, start, _ = self._get_limit_links(end, start)
        path, n, _ = self.get_path(end, start)

        if axes == 'all':
            axes = [True, True, True, True, True, True]
        elif axes.startswith('trans'):
            axes = [True, True, True, False, False, False]
        elif axes.startswith('rot'):
            axes = [False, False, False, True, True, True]
        else:
            raise ValueError('axes must be all, trans or rot')

        if J is None:
            if q is None:
                q = np.copy(self.q)
            else:
                q = getvector(q, self.n)

            J = self.jacob0(q, start=start, end=end)
        else:
            verifymatrix(J, (6, n))

        if H is None:
            H = self.hessian0(J0=J, start=start, end=end)
        else:
            verifymatrix(H, (6, n, n))

        manipulability = self.manipulability(
            q, J=J, start=start, end=end, axes=axes)

        J = J[axes, :]
        H = H[axes, :, :]

        b = np.linalg.inv(J @ np.transpose(J))
        Jm = np.zeros((n, 1))

        for i in range(n):
            c = J @ np.transpose(H[:, :, i])
            Jm[i, 0] = manipulability * \
                np.transpose(c.flatten('F')) @ b.flatten('F')

        return Jm

    def __str__(self):
        """
        Pretty prints the ETS Model of the robot. Will output angles in
        degrees

        :return: Pretty print of the robot model
        :rtype: str

        - Constant links are shown in blue.
        - End-effector links are prefixed with an @
        - The robot base frame is denoted as ``_O_`` and is equal to the robot's
          ``base`` attribute.
        """
        table = ANSITable(
            Column("id", headalign="^"),
            Column("link", headalign="^"),
            Column("parent", headalign="^"),
            Column("joint", headalign="^"),
            Column("ETS", headalign="^", colalign="<"),
            border="thin")
        for k, link in enumerate(self):
            color = "" if link.isjoint else "<<blue>>"
            ee = "@" if link in self.ee_links else ""
            ets = link.ets()
            parent_name = link.parent.name if link.parent is not None else "_O_"
            s = ets.__str__(f"q{link._jindex}")
            if len(s) > 0:
                s = " * " + s
            table.row(
                k,
                color + ee + link.name,
                parent_name,
                link._joint_name if link.parent is not None else "",
                f"{{{link.name}}} = {{{parent_name}}}{s}"
                )

        if self.manufacturer is None:
            manuf = ""
        else:
            manuf = f" (by {self.manufacturer})"
        s = f"{self.name}{manuf}: {self.n} axes ({self.structure}), ETS model\n"

        s += str(table)
        s += self.configurations_str()

        return s

    def hierarchy(self):
        """
        Pretty print the robot link hierachy

        :return: Pretty print of the robot model
        :rtype: str

        Example:

        .. runblock:: pycon

            >>> import roboticstoolbox as rtb
            >>> robot = rtb.models.URDF.Panda()
            >>> robot.hierarchy()

        """

        # link = self.base_link

        def recurse(link, indent=0):
            print(' ' * indent * 2, link.name)
            for child in link.child:
                recurse(child, indent+1)

        recurse(self.base_link)

    def jacobev(
            self, q, end=None, start=None,
            tool=None, T=None):
        """
        Jv = jacobev(q) is the spatial velocity Jacobian, at joint
        configuration q, which relates the velocity in the base frame to the
        velocity in the end-effector frame.

        :param q: Joint coordinate vector
        :type q: ndarray(n)
        :param end: the final link or Gripper which the Jacobian represents
        :type end: str or ELink or Gripper
        :param start: the first link which the Jacobian represents
        :type start: str or ELink
        :param tool: a static tool transformation matrix to apply to the
            end of end, defaults to None
        :type tool: SE3, optional
        :param T: The transformation matrix of the reference point which the
            Jacobian represents with respect to the base frame. Use this to
            avoid caluclating forward kinematics to save time, defaults
            to None
        :type T: SE3, optional

        :returns J: The velocity Jacobian in ee frame
        :rtype J: float ndarray(6,6)

        """

        end, start, _ = self._get_limit_links(end, start)

        if T is None:
            T = self.base.inv() * \
                self.fkine(q, end=end, start=start)
            if tool is not None:
                T *= tool
        R = (T.R).T

        Jv = np.zeros((6, 6))
        Jv[:3, :3] = R
        Jv[3:, 3:] = R

        return Jv

    def jacob0v(
            self, q, end=None, start=None,
            tool=None, T=None):
        """
        Jv = jacob0v(q) is the spatial velocity Jacobian, at joint
        configuration q, which relates the velocity in the end-effector frame
        to velocity in the base frame

        :param q: Joint coordinate vector
        :type q: ndarray(n)
        :param end: the final link or Gripper which the Jacobian represents
        :type end: str or ELink or Gripper
        :param start: the first link which the Jacobian represents
        :type start: str or ELink
        :param tool: a static tool transformation matrix to apply to the
            end of end, defaults to None
        :type tool: SE3, optional
        :param T: The transformation matrix of the reference point which the
            Jacobian represents with respect to the base frame. Use this to
            avoid caluclating forward kinematics to save time, defaults
            to None
        :type T: SE3, optional

        :returns J: The velocity Jacobian in 0 frame
        :rtype J: float ndarray(6,6)

        """

        end, start, _ = self._get_limit_links(end, start)

        if T is None:
            T = self.base.inv() * \
                self.fkine(q, end=end, start=start)
            if tool is not None:
                T *= tool
        R = (T.R)

        Jv = np.zeros((6, 6))
        Jv[:3, :3] = R
        Jv[3:, 3:] = R

        return Jv

    def link_collision_damper(
            self, shape, q=None, di=0.3, ds=0.05, xi=1.0,
            end=None, start=None):
        '''
        Formulates an inequality contraint which, when optimised for will
        make it impossible for the robot to run into a collision. Requires
        See examples/neo.py for use case

        :param ds: The minimum distance in which a joint is allowed to
            approach the collision object shape
        :type ds: float
        :param di: The influence distance in which the velocity
            damper becomes active
        :type di: float
        :param xi: The gain for the velocity damper
        :type xi: float
        :param from_link: The first link to consider, defaults to the base
            link
        :type from_link: ELink
        :param to_link: The last link to consider, will consider all links
            between from_link and to_link in the robot, defaults to the
            end-effector link
        :type to_link: ELink

        :returns: Ain, Bin as the inequality contraints for an omptimisor
        :rtype: ndarray(6), ndarray(6)
        '''

        if start is None:
            start = self.base_link

        if end is None:
            end = self.ee_link

        links, n, _ = self.get_path(start=start, end=end)

        if q is None:
            q = np.copy(self.q)
        else:
            q = getvector(q, n)

        j = 0
        Ain = None
        bin = None

        def indiv_calculation(link, link_col, q):
            d, wTlp, wTcp = link_col.closest_point(shape, di)

            if d is not None:
                lpTcp = wTlp.inv() * wTcp
                norm = lpTcp.t / d
                norm_h = np.expand_dims(np.r_[norm, 0, 0, 0], axis=0)

                Je = self.jacobe(
                    q, start=self.base_link, end=link,
                    tool=link_col.base)
                n_dim = Je.shape[1]
                dp = norm_h @ shape.v
                l_Ain = np.zeros((1, n))
                l_Ain[0, :n_dim] = norm_h @ Je
                l_bin = (xi * (d - ds) / (di - ds)) + dp
            else:
                l_Ain = None
                l_bin = None

            return l_Ain, l_bin, d, wTcp

        for link in links:
            if link.isjoint:
                j += 1

            for link_col in link.collision:
                l_Ain, l_bin, d, wTcp = indiv_calculation(
                    link, link_col, q)

                if l_Ain is not None and l_bin is not None:
                    if Ain is None:
                        Ain = l_Ain
                    else:
                        Ain = np.r_[Ain, l_Ain]

                    if bin is None:
                        bin = np.array(l_bin)
                    else:
                        bin = np.r_[bin, l_bin]

        return Ain, bin

    # inverse dynamics (recursive Newton-Euler) using spatial vector notation
    def rne(robot, q, qd, qdd, gravity=None):

        n = robot.n

        # allocate intermediate variables
        Xup = SE3.Alloc(n)
        Xtree = SE3.Alloc(n)

        v = SpatialVelocity.Alloc(n)
        a = SpatialAcceleration.Alloc(n)
        f = SpatialForce.Alloc(n)
        I = SpatialInertia.Alloc(n)  # noqa
        s = [None for i in range(n)]   # joint motion subspace
        Q = np.zeros((n,))   # joint torque/force

        # initialize intermediate variables
        for j, link in enumerate(robot):
            I[j] = SpatialInertia(m=link.m, r=link.r)
            Xtree[j] = SE3(link.Ts)
            s[j] = link.v.s

        if gravity is None:
            a_grav = -SpatialAcceleration(robot.gravity)
        else:
            a_grav = -SpatialAcceleration(gravity)

        # forward recursion
        for j in range(0, n):
            vJ = SpatialVelocity(s[j] * qd[j])

            # transform from parent(j) to j
            Xup[j] = robot[j].A(q[j]).inv()

            if robot[j].parent is None:
                v[j] = vJ
                a[j] = Xup[j] * a_grav + SpatialAcceleration(s[j] * qdd[j])
            else:
                jp = robot[j].parent.jindex
                v[j] = Xup[j] * v[jp] + vJ
                a[j] = Xup[j] * a[jp] \
                    + SpatialAcceleration(s[j] * qdd[j]) \
                    + v[j] @ vJ

            f[j] = I[j] * a[j] + v[j] @ (I[j] * v[j])

        # backward recursion
        for j in reversed(range(0, n)):
            Q[j] = f[j].dot(s[j])

            if robot[j].parent is not None:
                jp = robot[j].parent.jindex
                f[jp] = f[jp] + Xup[j] * f[j]

        return Q


if __name__ == "__main__":  # pragma nocover

    import roboticstoolbox as rtb
    np.set_printoptions(precision=4, suppress=True)

    p = rtb.models.URDF.Puma560()
    p.fkine(p.qz)
    p.jacob0(p.qz)
    p.jacobe(p.qz)

    # robot = rtb.models.ETS.Panda()
    # print(robot)
    # print(robot.base, robot.tool)
    # print(robot.ee_links)
    # ets = robot.ets()
    # print(ets)
    # print('n', ets.n)
    # ets2 = ets.compile()
    # print(ets2)

    # q = np.random.rand(7)
    # # print(ets.eval(q))
    # # print(ets2.eval(q))

    # J1 = robot.jacob0(q)
    # J2 = ets2.jacob0(q)
    # print(J1-J2)

    # print(robot[2].v, robot[2].v.jindex)
    # print(robot[2].Ts)<|MERGE_RESOLUTION|>--- conflicted
+++ resolved
@@ -10,21 +10,11 @@
 import subprocess
 import webbrowser
 import numpy as np
-<<<<<<< HEAD
-from spatialmath import SE3
-from spatialmath.base.argcheck import getvector, verifymatrix, getmatrix
-from roboticstoolbox.robot.ELink import ELink, ETS
-=======
-# import spatialmath as sp
 from spatialmath import SE3, SE2
 from spatialmath.base.argcheck import getvector, verifymatrix, getmatrix
 from roboticstoolbox.robot.ELink import ELink
 from roboticstoolbox.robot.ETS import ETS, ETS2, SuperETS
 from roboticstoolbox.robot.DHRobot import DHRobot
-# from roboticstoolbox.backends.PyPlot.functions import \
-#     _plot, _teach, _fellipse, _vellipse, _plot_ellipse, \
-#     _plot2, _teach2
->>>>>>> 934922c8
 from roboticstoolbox.tools import xacro
 from roboticstoolbox.tools import URDF
 from roboticstoolbox.robot.Robot import Robot
@@ -119,7 +109,7 @@
             ndims = None
             links = arg
             for link in links:
-                
+
                 if isinstance(link, ELink):
                     # if link has no name, give it one
                     if link.name is None:
@@ -137,20 +127,20 @@
                         ndims = link._ndims
                     else:
                         if link._ndims != ndims:
-                            raise ValueError('links have inconsistent number of dimensions')
+                            raise ValueError(
+                                'links have inconsistent number of dimensions')
                 else:
                     raise TypeError("Input can be only ELink")
                 if link.isjoint:
                     n += 1
             self._ndims = ndims
-            
 
         elif isinstance(arg, DHRobot):
             # we're passed a DHRobot object
 
             self.__init__(
-                arg.ets(), 
-                name=arg.name, 
+                arg.ets(),
+                name=arg.name,
                 manufacturer=arg.manufacturer,
                 comment=arg.comment,
                 base=arg.base,
@@ -171,8 +161,8 @@
             #     elink.Jm = dhlink.Jm
             #     elink.G = dhlink.G
             #     elinks.append(elink)
-            # super().__init__(elinks, 
-            #     name=arg.name, 
+            # super().__init__(elinks,
+            #     name=arg.name,
             #     manufacturer=arg.manufacturer,
             #     comment=arg.comment,
             #     base=arg.base,
@@ -545,7 +535,7 @@
     #     return self.qdlim
 
     # def rne( robot, q, qd, qdd):
-    
+
     #     n = robot.n
 
     #     # allocate intermediate variables
@@ -566,7 +556,7 @@
     #         s[j] = link.v.s
 
     #     a_grav = SpatialAcceleration(robot.gravity)
-        
+
     #     # forward recursion
     #     for j in range(0, n):
     #         vJ = SpatialVelocity(s[j] * qd[j])
@@ -585,7 +575,7 @@
     #                 + v[j] @ vJ
 
     #         f[j] = I[j] * a[j] + v[j] @ (I[j] * v[j])
-        
+
     #     # backward recursion
     #     for j in reversed(range(0, n)):
     #         Q[j] = f[j].dot(s[j])
@@ -1027,7 +1017,6 @@
 
         '''
 
-<<<<<<< HEAD
         # Use c extension to calculate fkine
         if fast:
             path, _, etool = self.get_path(end, start, _fknm=True)
@@ -1050,10 +1039,7 @@
                 return self.base.A @ T
 
         # Otherwise use Python method
-=======
         # we work with NumPy arrays not SE2/3 classes for speed
-
->>>>>>> 934922c8
         q = getmatrix(q, (None, self.n))
 
         end, start, etool = self._get_limit_links(end, start)
@@ -1078,6 +1064,7 @@
         for k, qk in enumerate(q):
 
             link = end  # start with last link
+
             # add tool if provided
             A = link.A(qk[link.jindex], fast=True)
             if A is None:
@@ -1096,20 +1083,15 @@
                     break
 
                 A = link.A(qk[link.jindex], fast=True)
-                
+
                 if A is not None:
-                    Tk =  A @ Tk
+                    Tk = A @ Tk
 
                 if link is start:
                     break
 
             # add base transform if it is set
-<<<<<<< HEAD
-            if include_base and \
-                    self.base is not None and start == self.base_link:
-=======
             if self._base is not None and start == self.base_link:
->>>>>>> 934922c8
                 Tk = self.base.A @ Tk
 
             # cast to pose class and append
@@ -1149,7 +1131,6 @@
             q,
             self._base.A)
 
-<<<<<<< HEAD
         for i in range(len(self._cache_grippers)):
             fknm.fkine_all(
                 len(self._cache_grippers[i]),
@@ -1158,20 +1139,6 @@
                 self._base.A)
 
         for link in self.elinks:
-=======
-        for link in self.elinks:
-            if link.isjoint:
-                A = link.A(q[link.jindex])
-            else:
-                A = link.A()
-
-            # Update the links internal transform wrt the base frame
-            if A is not None:
-                if link.parent is None:
-                    link._fk = self.base * A
-                else:
-                    link._fk = link.parent._fk * A
->>>>>>> 934922c8
 
             # Update the link model transforms as well
             for col in link.collision:
@@ -1360,13 +1327,9 @@
         else:
             raise TypeError('unknown argument')
 
-<<<<<<< HEAD
-    # def jacob0_fast(self, q, end=None, start=None, tool=None):
-
-    def jacob0(self, q, end=None, start=None, tool=None, T=None, fast=False):
-=======
-    def jacob0(self, q, end=None, start=None, tool=None, T=None, half=None, analytical=None):
->>>>>>> 934922c8
+    def jacob0(
+            self, q, end=None, start=None, tool=None, T=None,
+            half=None, analytical=None, fast=False):
         r"""
         Manipulator geometric Jacobian in the base frame
 
@@ -1514,27 +1477,29 @@
             elif analytical == 'exp':
                 # TODO: move to SMTB.base, Horner form with skew(v)
                 (theta, v) = trlog(t2r(T))
-                A = np.eye(3,3) - (1 - math.cos(theta)) / theta * skew(v) \
+                A = np.eye(3, 3) - (1 - math.cos(theta)) / theta * skew(v) \
                     + (theta - math.sin(theta)) / theta * skew(v)**2
             else:
                 raise ValueError('bad order specified')
-        
-            J = block_diag(np.eye(3,3), np.linalg.inv(A)) @ J
+
+            J = block_diag(np.eye(3, 3), np.linalg.inv(A)) @ J
 
         # TODO optimize computation above if half matrix is returned
 
         # return top or bottom half if asked
         if half is not None:
             if half == 'trans':
-                J = J[:3,:]
+                J = J[:3, :]
             elif half == 'rot':
-                J = J[3:,:]
+                J = J[3:, :]
             else:
                 raise ValueError('bad half specified')
 
         return J
 
-    def jacob0_2d(self, q, end=None, start=None, tool=None, T=None, half=None, analytical=None):
+    def jacob0_2d(
+            self, q, end=None, start=None, tool=None, T=None,
+            half=None, analytical=None):
 
         if tool is None:
             tool = SE3()
@@ -1820,14 +1785,14 @@
         .. math::
 
             \dmat{J} = \mat{H} \dvec{q}
-        
+
         and :math:`\mat{H} \in \mathbb{R}^{6\times n \times n}` is the
         Hessian tensor.
 
         The elements of the Hessian are
 
         .. math::
-        
+
             \mat{H}_{i,j,k} =  \frac{d^2 u_i}{d q_j d q_k}
 
         where :math:`u = \{t_x, t_y, t_z, r_x, r_y, r_z\}` are the elements
@@ -1836,7 +1801,7 @@
         Similarly, we can write
 
         .. math::
-        
+
             \mat{J}_{i,j} = \frac{d u_i}{d q_j}
 
         :references:
@@ -1988,7 +1953,7 @@
                 parent_name,
                 link._joint_name if link.parent is not None else "",
                 f"{{{link.name}}} = {{{parent_name}}}{s}"
-                )
+            )
 
         if self.manufacturer is None:
             manuf = ""
