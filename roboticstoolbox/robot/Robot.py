import numpy as np
import roboticstoolbox as rtb
from spatialmath import SE3
from spatialmath.base.argcheck import getvector
from roboticstoolbox.robot.Link import Link
from os.path import splitext
from roboticstoolbox.backend import URDF
from roboticstoolbox.backend import xacro

class Robot:

    def __init__(
            self,
            links,
            name='noname',
            manufacturer='',
            base=None,
            tool=None,
            gravity=None,
<<<<<<< HEAD
            urdfdir=None,
            keywords=()):
=======
            meshdir=None,
            keywords=(),
            symbolic=False):
>>>>>>> 837b33eb

        self.name = name
        self.manufacturer = manufacturer
        self.symbolic = symbolic
        self.base = base
        self.tool = tool
        if keywords is not None and not isinstance(keywords, (tuple, list)):
            raise TypeError('keywords must be a list or tuple')
        else:
            self.keywords = keywords

        if gravity is None:
            gravity = np.array([0, 0, 9.81])
        self.gravity = gravity

        if not isinstance(links, list):
            raise TypeError('The links must be stored in a list.')
        for link in links:
            if not isinstance(link, Link):
                raise TypeError('links should all be Link subclass')
            link._robot = self
        self._links = links

        self._configdict = {}

        self._dynchange = True

        # Search mesh dir for meshes
        if urdfdir is not None:
            # Parse the URDF to obtain file paths and scales
            data = self._get_stl_file_paths_and_scales(urdfdir)
            # Obtain the base mesh
            self.basemesh = [data[0][0], data[1][0], data[2][0]]
            # Save the respective meshes to each link
            for idx in range(1, self.n+1):
                self._links[idx-1].mesh = [data[0][idx], data[1][idx], data[2][idx]]
        else:
            self.basemesh = None

    def __getitem__(self, i):
        return self._links[i]

    @staticmethod
    def _get_stl_file_paths_and_scales(urdf_path):
        data = [[], [], []]  # [ [filenames] , [scales] , [origins] ]

        name, ext = splitext(urdf_path)

        if ext == '.xacro':
            urdf_string = xacro.main(urdf_path)
            urdf = URDF.loadstr(urdf_string, urdf_path)

            for link in urdf.links:
                data[0].append(link.visuals[0].geometry.mesh.filename)
                data[1].append(link.visuals[0].geometry.mesh.scale)
            for joint in urdf.joints:
                data[2].append(SE3(joint.origin))
            data[2].append(SE3())

        return data

    def dynchanged(self):
        self._dynchanged = True

    @property
    def n(self):
        return len(self._links)

    def addconfiguration(self, name, q):
        v = getvector(q, self.n)
        self._configdict[name] = v
        setattr(self, name, v)

    # --------------------------------------------------------------------- #
    @property
    def name(self):
        return self._name

    @property
    def manufacturer(self):
        return self._manufacturer

    @property
    def links(self):
        return self._links

    @property
    def base(self):
        if self._base is None:
            return SE3()
        else:
            return self._base

    @property
    def tool(self):
        if self._tool is None:
            return SE3()
        else:
            return self._tool

    @property
    def gravity(self):
        return self._gravity

    @name.setter
    def name(self, name_new):
        self._name = name_new

    @manufacturer.setter
    def manufacturer(self, manufacturer_new):
        self._manufacturer = manufacturer_new

    @base.setter
    def base(self, T):
        # if not isinstance(T, SE3):
        #     T = SE3(T)
        if T is None or isinstance(T, SE3):
            self._base = T
        elif SE3.isvalid(T):
            self._tool = SE3(T, check=False)
        else:
            raise ValueError('base must be set to None (no tool) or an SE3')

    @tool.setter
    def tool(self, T):
        # if not isinstance(T, SE3):
        #     T = SE3(T)
        # this is allowed to be none, it's helpful for symbolics rather than having an identity matrix
        if T is None or isinstance(T, SE3):
            self._tool = T
        elif SE3.isvalid(T):
            self._tool = SE3(T, check=False)
        else:
            raise ValueError('tool must be set to None (no tool) or an SE3')

    @gravity.setter
    def gravity(self, gravity_new):
        self._gravity = getvector(gravity_new, 3)
        self.dynchanged()

    # --------------------------------------------------------------------- #

    @property
    def q(self):
        return self._q

    @property
    def qd(self):
        return self._qd

    @property
    def qdd(self):
        return self._qdd

    @property
    def control_type(self):
        return self._control_type

    @q.setter
    def q(self, q_new):
        self._q = getvector(q_new, self.n)

    @qd.setter
    def qd(self, qd_new):
        self._qd = getvector(qd_new, self.n)

    @qdd.setter
    def qdd(self, qdd_new):
        self._qdd = getvector(qdd_new, self.n)

    @control_type.setter
    def control_type(self, cn):
        if cn == 'p' or cn == 'v' or cn == 'a':
            self._control_type = cn
        else:
            raise ValueError(
                'Control type must be one of \'p\', \'v\', or \'a\'')
        <|MERGE_RESOLUTION|>--- conflicted
+++ resolved
@@ -17,14 +17,9 @@
             base=None,
             tool=None,
             gravity=None,
-<<<<<<< HEAD
             urdfdir=None,
-            keywords=()):
-=======
-            meshdir=None,
             keywords=(),
             symbolic=False):
->>>>>>> 837b33eb
 
         self.name = name
         self.manufacturer = manufacturer
